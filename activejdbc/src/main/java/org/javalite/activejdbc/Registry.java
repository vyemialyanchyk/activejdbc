/*
Copyright 2009-2010 Igor Polevoy

Licensed under the Apache License, Version 2.0 (the "License");
you may not use this file except in compliance with the License.
You may obtain a copy of the License at

http://www.apache.org/licenses/LICENSE-2.0

Unless required by applicable law or agreed to in writing, software
distributed under the License is distributed on an "AS IS" BASIS,
WITHOUT WARRANTIES OR CONDITIONS OF ANY KIND, either express or implied.
See the License for the specific language governing permissions and
limitations under the License.
*/


package org.javalite.activejdbc;

import org.javalite.activejdbc.annotations.*;
import org.javalite.activejdbc.associations.*;
import org.javalite.activejdbc.cache.CacheManager;
import org.javalite.activejdbc.cache.QueryCache;
import org.javalite.activejdbc.statistics.StatisticsQueue;
import org.javalite.activejdbc.validation.Validator;

import java.lang.reflect.Method;
import java.util.*;
import java.sql.SQLException;
import java.sql.Connection;
import java.sql.ResultSet;

import org.javalite.common.Inflector;
import org.slf4j.Logger;
import org.slf4j.LoggerFactory;

/**
 * @author Igor Polevoy
 */
public enum Registry {

    //our singleton!
    INSTANCE;

    private final static Logger logger = LoggerFactory.getLogger(Registry.class);
    private final static HashMap<String, List<Validator>> validators = new HashMap<String, List<Validator>>();
    private final static HashMap<Class, List<CallbackListener>> listeners = new HashMap<Class, List<CallbackListener>>();
    private MetaModels metaModels = new MetaModels();
    private Configuration configuration = new Configuration();
    private StatisticsQueue statisticsQueue;
    private static ModelFinder mf = new ModelFinder();
    private Set<String> initedDbs = new HashSet<String>();

    private Registry() {
        if (configuration.collectStatistics()) {
            statisticsQueue = new StatisticsQueue(configuration.collectStatisticsOnHold());
        }
    }

    public boolean initialized() {
        return !initedDbs.isEmpty();
    }

    public static Registry instance() {
        return INSTANCE;
    }

    public StatisticsQueue getStatisticsQueue() {
        if (statisticsQueue == null) {
            throw new InitException("cannot collect statistics if this was not configured in activejdbc.properties file. Add 'collectStatistics = true' to it.");
        }
        return statisticsQueue;
    }

    public Configuration getConfiguration(){
        return configuration;
    }

    public static CacheManager cacheManager(){
        return QueryCache.instance().getCacheManager();
    }

    /**
     * Provides a MetaModel of a model representing a table.
     *
     * @param table name of table represented by this MetaModel.
     * @return MetaModel of a model representing a table.
     */
    public MetaModel getMetaModel(String table) {
        return metaModels.getMetaModel(table);
    }

    /**
     * Returns MetaModel associated with a model class.
     *
     * @param className class name of a model.
     * @return MetaModel associated with a model class, null if not found.
     */
    public MetaModel getMetaModelByClassName(String className) {

        String dbName;
        try {
            dbName = MetaModel.getDbName((Class<? extends Model>) Class.forName(className));
        } catch (Exception e) {
            throw new InitException(e);
        }
        init(dbName);

        return metaModels.getMetaModelByClassName(className);
    }


    public MetaModel getMetaModel(Class<? extends Model> modelClass) {

        String dbName = MetaModel.getDbName(modelClass);
        init(dbName);

        return metaModels.getMetaModel(modelClass);
    }

     synchronized void init(String dbName) {

        if (initedDbs.contains(dbName)) {
            return;
        } else {
            initedDbs.add(dbName);
        }
<<<<<<< HEAD

        try {
            mf.findModels(dbName);
            Connection c = ConnectionsAccess.getConnection(dbName);
            if(c == null){
                throw new DBException("Failed to retrieve metadata from DB, connection: '" + dbName + "' is not available");
            }
            String dbType = c.getMetaData().getDatabaseProductName();
            registerModels(dbName, mf.getModelsForDb(dbName), dbType);
            String[] tables = metaModels.getTableNames(dbName);

            for (String table : tables) {
                Map<String, ColumnMetadata> metaParams = fetchMetaParams(table, dbName);
                registerColumnMetadata(table, metaParams);
            }

=======

        try {
            mf.findModels(dbName);
            Connection c = ConnectionsAccess.getConnection(dbName);
            if(c == null){
                throw new DBException("Failed to retrieve metadata from DB, connection: '" + dbName + "' is not available");
            }
            String dbType = c.getMetaData().getDatabaseProductName();
            registerModels(dbName, mf.getModelsForDb(dbName), dbType);
            String[] tables = metaModels.getTableNames(dbName);

            for (String table : tables) {
                Map<String, ColumnMetadata> metaParams = fetchMetaParams(table, dbName);
                registerColumnMetadata(table, metaParams);
            }

>>>>>>> 725398c4
            processOverrides(mf.getModelsForDb(dbName));

            for (String table : tables) {
                discoverAssociationsFor(table, dbName);
            }
        } catch (Exception e) {
            initedDbs.remove(dbName);
            if (e instanceof InitException) {
                throw (InitException) e;
            }
            if (e instanceof DBException) {
                throw (DBException) e;
            } else {
                throw new InitException(e);
            }
        }
    }

    /**
     *
     * @param modelClasses
     * @param dbType this is a name of a DBMS as returned by JDBC driver, such as Oracle, MySQL, etc.
     */
    private void registerModels(String dbName, List<Class<? extends Model>> modelClasses, String dbType) {
        for (Class<? extends Model> modelClass : modelClasses) {
            String idName = findIdName(modelClass);
            String tableName = findTableName(modelClass);
            String idGeneratorCode= findIdGeneratorCode(modelClass);
            MetaModel mm = new MetaModel(dbName, tableName, idName, modelClass, dbType, isCached(modelClass), idGeneratorCode);
            metaModels.addMetaModel(mm, tableName, modelClass);
            LogFilter.log(logger, "Registered model: " + modelClass);
        }
    }

    private boolean isCached(Class<? extends Model> modelClass) {
        return null != modelClass.getAnnotation(Cached.class);
    }

    private void processOverrides(List<Class<? extends Model>> models) {

        for(Class<? extends Model> modelClass : models){

            BelongsTo belongsToAnnotation = modelClass.getAnnotation(BelongsTo.class);
            processOverridesBelongsTo(modelClass, belongsToAnnotation);

            BelongsToParents belongsToParentAnnotation = modelClass.getAnnotation(BelongsToParents.class);
            if (belongsToParentAnnotation != null)
            	for (BelongsTo belongsTo : belongsToParentAnnotation.value())
            		processOverridesBelongsTo(modelClass, belongsTo);

            Many2Many many2manyAnnotation = modelClass.getAnnotation(Many2Many.class);

            if(many2manyAnnotation != null){

                Class<? extends Model> otherClass = many2manyAnnotation.other();

                String source = getTableName(modelClass);
                String target = getTableName(otherClass);
                String join = many2manyAnnotation.join();
                String sourceFKName = many2manyAnnotation.sourceFKName();
                String targetFKName = many2manyAnnotation.targetFKName();
                String otherPk;
                String thisPk;
                try {
                    Method m = modelClass.getMethod("getMetaModel");
                    MetaModel mm = (MetaModel) m.invoke(modelClass);
                    thisPk = mm.getIdName();
                    m = otherClass.getMethod("getMetaModel");
                    mm = (MetaModel) m.invoke(otherClass);
                    otherPk = mm.getIdName();
                } catch (Exception e) {
                    throw new InitException("failed to determine PK name in many to many relationship", e);
                }

                Association many2many1 = new Many2ManyAssociation(source, target, join, sourceFKName, targetFKName, otherPk);
                metaModels.getMetaModel(source).addAssociation(many2many1);

                Association many2many2 = new Many2ManyAssociation(target, source, join, targetFKName, sourceFKName, thisPk);
                metaModels.getMetaModel(target).addAssociation(many2many2);
            }

            BelongsToPolymorphic belongsToPolymorphic = modelClass.getAnnotation(BelongsToPolymorphic.class);
            if(belongsToPolymorphic != null){

                Class<? extends Model>[] parentClasses = belongsToPolymorphic.parents();
                String[] typeLabels = belongsToPolymorphic.typeLabels();

                if(typeLabels.length > 0 && typeLabels.length != parentClasses.length){
                    throw new InitException("must provide all type labels for polymorphic associations");
                }

                for (int i = 0, parentClassesLength = parentClasses.length; i < parentClassesLength; i++) {
                    Class<? extends Model> parentClass = parentClasses[i];

                    String typeLabel = typeLabels.length > 0? typeLabels[i]: parentClass.getName();

                    BelongsToPolymorphicAssociation belongsToPolymorphicAssociation =
                            new BelongsToPolymorphicAssociation(getTableName(modelClass), getTableName(parentClass), typeLabel, parentClass.getName());
                    metaModels.getMetaModel(modelClass).addAssociation(belongsToPolymorphicAssociation);


                    OneToManyPolymorphicAssociation oneToManyPolymorphicAssociation =
                            new OneToManyPolymorphicAssociation(getTableName(parentClass), getTableName(modelClass), typeLabel);
                    metaModels.getMetaModel(parentClass).addAssociation(oneToManyPolymorphicAssociation);
                }
            }
        }
    }

    private void processOverridesBelongsTo(Class<? extends Model> modelClass, BelongsTo belongsToAnnotation) {
        if(belongsToAnnotation != null){
            Class<? extends Model> parentClass = belongsToAnnotation.parent();
            String foreignKeyName = belongsToAnnotation.foreignKeyName();
            Association hasMany = new OneToManyAssociation(getTableName(parentClass), getTableName(modelClass), foreignKeyName);
            Association belongsTo = new BelongsToAssociation(getTableName(modelClass), getTableName(parentClass), foreignKeyName);

            metaModels.getMetaModel(parentClass).addAssociation(hasMany);
            metaModels.getMetaModel(modelClass).addAssociation(belongsTo);
        }
	}

    /**
     * Returns a hash keyed off a column name.
     *
     * @return
     * @throws java.sql.SQLException
     */
    private Map<String, ColumnMetadata> fetchMetaParams(String table, String dbName) throws SQLException {
        Connection con = ConnectionsAccess.getConnection(dbName);

      /*
       * Valid table name format: tablename or schemanae.tablename
       */
        String[] vals = table.split("\\.");
        String schema = null;
        String tableName = null;

        if(vals.length == 1) {
            tableName = vals[0];
        } else if (vals.length == 2) {
            schema = vals[0];
            tableName = vals[1];
            if (schema.length() == 0 || tableName.length() == 0) {
                throw new DBException("invalid table name : " + table);
            }
        } else {
            throw new DBException("invalid table name: " + table);
        }

        ResultSet rs = con.getMetaData().getColumns(null, schema, tableName, null);
        String dbProduct = con.getMetaData().getDatabaseProductName().toLowerCase();
        Map<String, ColumnMetadata> columns = getColumns(rs, dbProduct);
        rs.close();

        //try upper case table name - Oracle uses upper case
        if (columns.size() == 0) {
            rs = con.getMetaData().getColumns(null, schema, tableName.toUpperCase(), null);
            dbProduct = con.getMetaData().getDatabaseProductName().toLowerCase();
            columns = getColumns(rs, dbProduct);
            rs.close();
        }

        //if upper case not found, try lower case.
        if(columns.size() == 0){
            rs = con.getMetaData().getColumns(null, schema, tableName.toLowerCase(), null);
            columns = getColumns(rs, dbProduct);
            rs.close();
        }

        if(columns.size() > 0){
            LogFilter.log(logger, "Fetched metadata for table: " + table);
        }
        else{
            logger.warn("Failed to retrieve metadata for table: '" + table
                + "'. Are you sure this table exists? For some databases table names are case sensitive.");
        }

        return columns;
    }

    private Map<String, ColumnMetadata> getColumns(ResultSet rs, String dbProduct) throws SQLException {
         Map<String, ColumnMetadata> columns = new HashMap<String, ColumnMetadata>();
        while (rs.next()) {
        	
        	if (dbProduct.equals("h2") && "INFORMATION_SCHEMA".equals(rs.getString("TABLE_SCHEMA"))) continue; //skip h2 INFORMATION_SCHEMA table columns.
            ColumnMetadata cm = new ColumnMetadata(rs.getString("COLUMN_NAME").toLowerCase(), rs.getString("TYPE_NAME"), rs.getInt("COLUMN_SIZE"));
            columns.put(cm.getColumnName(), cm);
        }
        return columns;
    }

    private void discoverAssociationsFor(String source, String dbName) {
        discoverOne2ManyAssociationsFor(source, dbName);
        discoverMany2ManyAssociationsFor(source, dbName);
    }

    private void discoverMany2ManyAssociationsFor(String source, String dbName) {
        for (String join : metaModels.getTableNames(dbName)) {
            String other = Inflector.getOtherName(source, join);
            if (other == null || getMetaModel(other) == null || !hasForeignKeys(join, source, other))
                continue;

            Association associationSource = new Many2ManyAssociation(source, other, join,
                    getMetaModel(source).getFKName(), getMetaModel(other).getFKName());
            getMetaModel(source).addAssociation(associationSource);
        }
    }

    /**
     * Checks that the "join" table has foreign keys from "source" and "other" tables. Returns true
     * if "join" table exists and contains foreign keys of "source" and "other" tables, false otherwise.
     *
     * @param join   - potential name of a join table.
     * @param source name of a "source" table
     * @param other  name of "other" table.
     * @return true if "join" table exists and contains foreign keys of "source" and "other" tables, false otherwise.
     */
    private boolean hasForeignKeys(String join, String source, String other) {
        String sourceFKName = getMetaModel(source).getFKName();
        String otherFKName = getMetaModel(other).getFKName();
        MetaModel joinMM = getMetaModel(join);
        return joinMM.hasAttribute(sourceFKName) && joinMM.hasAttribute(otherFKName);
    }


    /**
     * Discover many to many associations.
     *
     * @param source name of table for which associations are searched.
     */
    private void discoverOne2ManyAssociationsFor(String source, String dbName) {

        MetaModel sourceMM = getMetaModel(source);

        for (String target : metaModels.getTableNames(dbName)) {

            MetaModel targetMM = getMetaModel(target);

            String sourceFKName = getMetaModel(source).getFKName();
            if (targetMM != sourceMM && targetMM.hasAttribute(sourceFKName)) {
                targetMM.addAssociation(new BelongsToAssociation(target, source, sourceFKName));
                sourceMM.addAssociation(new OneToManyAssociation(source, target, sourceFKName));
            }
        }
    }


    private String findIdGeneratorCode(Class<? extends Model> modelClass) {
        IdGenerator idGenerator = modelClass.getAnnotation(IdGenerator.class);
        return idGenerator == null ? null : idGenerator.value();
    }

    private String findIdName(Class<? extends Model> modelClass) {
        IdName idNameAnnotation = modelClass.getAnnotation(IdName.class);
        return idNameAnnotation == null ? "id" : idNameAnnotation.value();
    }

    private String findTableName(Class<? extends Model> modelClass) {
        Table tableAnnotation = modelClass.getAnnotation(Table.class);
        return tableAnnotation == null ? Inflector.tableize(Inflector.shortName(modelClass.getName())) : tableAnnotation.value();
    }


    /**
     * Returns model class for a table name, null if not found.
     *
     * @param table table name
     * @param suppressException true to suppress exception
     * @return model class for a table name, null if not found.s
     */
    protected Class<? extends Model> getModelClass(String table, boolean suppressException) {
        Class modelClass = metaModels.getModelClass(table);

        if(modelClass == null && !suppressException)
            throw new InitException("failed to locate meta model for: " + table + ", are you sure this is correct table name?");

        return modelClass;
    }

    protected String getTableName(Class<? extends Model> modelClass) {

        init(MetaModel.getDbName(modelClass));
        String tableName = metaModels.getTableName(modelClass);
        if (tableName == null) {
            throw new DBException("failed to find metamodel for " + modelClass + ". Are you sure that a corresponding table  exists in DB?");
        }
        return tableName;
    }

    protected List<Validator> getValidators(String daClass) {

        //TODO: this can be optimized - cached
        List<Validator> validatorList = validators.get(daClass);
        if (validatorList == null) {
            validatorList = new ArrayList<Validator>();
            validators.put(daClass, validatorList);
        }
        return validatorList;
    }

    @Deprecated
    public void addValidators(Class<? extends Model> daClass, List<? extends Validator> modelValidators) {
        getValidators(daClass.getName()).addAll(modelValidators);
    }

    public void addValidators(String daClass, List<? extends Validator> modelValidators) {
        getValidators(daClass).addAll(modelValidators);
    }

    public void removeValidator(Class<Model> daClass, Validator validator) {
        getValidators(daClass.getName()).remove(validator);
    }

    /**
     * Returns edges for a join. An edge is a table in a many to many relationship that is not a join.
     *
     * We have to go through all the associations here because join tables, (even if the model exists) will not
     * have associations to the edges.
     *
     * @param join name of join table;
     * @return edges for a join
     */
    protected List<String> getEdges(String join) {
        return metaModels.getEdges(join);
    }

    private void registerColumnMetadata(String table, Map<String, ColumnMetadata> metaParams) {
        metaModels.setColumnMetadata(table, metaParams);
    }

    protected List<CallbackListener> getListeners(Class modelClass){
        if (listeners.get(modelClass) == null) {
            listeners.put(modelClass, new ArrayList<CallbackListener>());
        }
        return listeners.get(modelClass);
    }

    public void addListener(Class modelClass, CallbackListener listener) {
        getListeners(modelClass).add(listener);
    }
}<|MERGE_RESOLUTION|>--- conflicted
+++ resolved
@@ -125,7 +125,6 @@
         } else {
             initedDbs.add(dbName);
         }
-<<<<<<< HEAD
 
         try {
             mf.findModels(dbName);
@@ -142,24 +141,6 @@
                 registerColumnMetadata(table, metaParams);
             }
 
-=======
-
-        try {
-            mf.findModels(dbName);
-            Connection c = ConnectionsAccess.getConnection(dbName);
-            if(c == null){
-                throw new DBException("Failed to retrieve metadata from DB, connection: '" + dbName + "' is not available");
-            }
-            String dbType = c.getMetaData().getDatabaseProductName();
-            registerModels(dbName, mf.getModelsForDb(dbName), dbType);
-            String[] tables = metaModels.getTableNames(dbName);
-
-            for (String table : tables) {
-                Map<String, ColumnMetadata> metaParams = fetchMetaParams(table, dbName);
-                registerColumnMetadata(table, metaParams);
-            }
-
->>>>>>> 725398c4
             processOverrides(mf.getModelsForDb(dbName));
 
             for (String table : tables) {
