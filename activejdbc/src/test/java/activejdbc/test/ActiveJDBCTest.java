/*
Copyright 2009-2010 Igor Polevoy 

Licensed under the Apache License, Version 2.0 (the "License"); 
you may not use this file except in compliance with the License. 
You may obtain a copy of the License at 

http://www.apache.org/licenses/LICENSE-2.0 

Unless required by applicable law or agreed to in writing, software 
distributed under the License is distributed on an "AS IS" BASIS, 
WITHOUT WARRANTIES OR CONDITIONS OF ANY KIND, either express or implied. 
See the License for the specific language governing permissions and 
limitations under the License. 
*/


package activejdbc.test;

import java.sql.*;
import java.io.BufferedReader;
import java.io.InputStreamReader;
import java.util.Calendar;
import java.util.GregorianCalendar;
import java.util.List;

import activejdbc.*;
import static javalite.common.Collections.list;
import javalite.test.jspec.JSpecSupport;

import org.junit.After;
import org.junit.Before;

import static activejdbc.test.JdbcProperties.*;


public abstract class ActiveJDBCTest extends JSpecSupport {

    static boolean schemaGenerated = false;

    @Before
    public void before() throws Exception {
        Base.open(driver(), url(), user(), password());

        if(!schemaGenerated){
            generateSchema();
            schemaGenerated = true;
            System.out.println("DB: " + db());
        }
    }

    @After
    public void after() {
        Base.close();
    }

    protected void generateSchema() throws SQLException, ClassNotFoundException {
        if (db().equals("mysql")) {
            DefaultDBReset.resetSchema(getStatements(";", "mysql_schema.sql"));
        }else if (db().equals("postgresql")) {
            DefaultDBReset.resetSchema(getStatements(";", "postgres_schema.sql"));
        } else if (db().equals("h2")) {
            DefaultDBReset.resetSchema(getStatements(";", "h2_schema.sql"));
        } else if (db().equals("oracle")) {
            OracleDBReset.resetOracle(getStatements("-- BREAK", "oracle_schema.sql"));
        }
    }

    /**
     * Returns array of strings where text was separated by semi-colons.
     *
     * @return array of strings where text was separated by semi-colons.
     */
    public String[] getStatements(String delimiter, String file) {
        try {

            System.out.println("Getting statements from file: " + file);
            InputStreamReader isr = new InputStreamReader(ActiveJDBCTest.class.getClassLoader().getResourceAsStream(file));
            BufferedReader reader = new BufferedReader(isr);
            StringBuffer text = new StringBuffer();
            String t;
            while ((t = reader.readLine()) != null) {
                text.append(t + '\n');
            }
            return text.toString().split(delimiter);
        }
        catch (Exception e) {
            throw new RuntimeException(e);
        }
    }

    /**
     * Convenience method for testing.
     *
     * @param year
     * @param month - 1 through 12
     * @param day   - day of month
     * @return Timestamp instance
     */
    public Timestamp getTimestamp(int year, int month, int day) {
        return new Timestamp(getTime(year, month, day));
    }


    public java.sql.Date getDate(int year, int month, int day) {
        return new java.sql.Date(getTime(year, month, day));
    }

    /**
     * there is nothing more annoying than Java date/time APIs!
     *
     * @param year
     * @param month
     * @param day
     * @return
     */
    public long getTime(int year, int month, int day) {
        GregorianCalendar calendar = new GregorianCalendar();
        calendar.set(Calendar.YEAR, year);
        calendar.set(Calendar.MONTH, month - 1);
        calendar.set(Calendar.DATE, day);
        calendar.set(Calendar.HOUR, 0);
        calendar.set(Calendar.MINUTE, 0);
        calendar.set(Calendar.SECOND, 0);
        calendar.set(Calendar.MILLISECOND, 0);

        return calendar.getTime().getTime();
    }


    protected void deleteAndPopulateTables(String... tables)  {
        for (String table : tables)
            deleteAndPopulateTable(table);
    }

    protected void deleteAndPopulateTable(String table) {
        deleteFromTable(table);
        populateTable(table);
    }

    
    protected void deleteFromTable(String table){
        executeStatements(list(getStatementProvider().getDeleteStatement(table)));
    }

    protected void populateTable(String table) {        
        executeStatements(getStatementProvider().getPopulateStatements(table));
    }

    private StatementProvider getStatementProvider(){
        StatementProvider statementProvider = null;
        if (db().equals("mysql")) {
            statementProvider = new MySQLStatementProvider();
        } else if (db().equals("oracle")) {
            statementProvider = new OracleStatementProvider();
        } else if (db().equals("postgresql")) {
            statementProvider = new PostgreSQLStatementProvider();
<<<<<<< HEAD
=======
        } else if (db().equals("h2")) {
            statementProvider = new H2StatementProvider();
>>>>>>> 9f0f981f
        }
        return statementProvider;
    }



    private void executeStatements(List<String> statements) {
        try {
            for (String statement : statements) {
                Statement st;
                st = Base.connection().createStatement();
                try{
                    st.executeUpdate(statement);
                }
                catch(Exception e){
                    System.out.println("Statement: " + statement);
                    throw e;
                }

                st.close();
            }            
        }
        catch (Exception e) {
            throw new RuntimeException(e);
        }
    }
}<|MERGE_RESOLUTION|>--- conflicted
+++ resolved
@@ -155,11 +155,8 @@
             statementProvider = new OracleStatementProvider();
         } else if (db().equals("postgresql")) {
             statementProvider = new PostgreSQLStatementProvider();
-<<<<<<< HEAD
-=======
         } else if (db().equals("h2")) {
             statementProvider = new H2StatementProvider();
->>>>>>> 9f0f981f
         }
         return statementProvider;
     }
